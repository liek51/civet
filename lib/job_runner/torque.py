--- conflicted
+++ resolved
@@ -271,10 +271,6 @@
                    submitted.  Useful for debugging pipelines.
     """
 
-<<<<<<< HEAD
-
-=======
->>>>>>> 80bc4fb7
     # the template script, which will be customized for each job
     # $VAR will be substituted before job submission $$VAR will become $VAR
     # after substitution
