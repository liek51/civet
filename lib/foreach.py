# Copyright 2016 The Jackson Laboratory
# Licensed under the Apache License, Version 2.0 (the "License");
# you may not use this file except in compliance with the License.
# You may obtain a copy of the License at
#
#    http://www.apache.org/licenses/LICENSE-2.0
#
# Unless required by applicable law or agreed to in writing, software
# distributed under the License is distributed on an "AS IS" BASIS,
# WITHOUT WARRANTIES OR CONDITIONS OF ANY KIND, either express or implied.
# See the License for the specific language governing permissions and
# limitations under the License.

# Standard imports
import xml.etree.ElementTree as ET

# Pipeline components
from step import *
from pipeline_file import *
from job_runner.torque import *
from civet_exceptions import *
from exec_modes import ToolExecModes



class ForEach(object):
    validTags = [
        'file',
        'related',
        'step',
    ]

    valid_attributes = [
        'dir',
        'id'
    ]

    # to prevent a user from flooding the system we impose a limit on the
    # maximum number of jobs that can be created by one foreach instance
    # when we are executing in the standard batch mode. Does not currently apply
    # for managed or cloud run-times
    MAX_JOBS = 500

    def __init__(self, e, pipeline_files):
        self.file = None
        self.relatedFiles = {}
        self.steps = []
        self.pipelineFiles = pipeline_files
        self.code = "FE"
        att = e.attrib

        if 'id' not in att:
            msg = "The foreach tag must specify an id:\n\n{}".format(ET.tostring(e))
            raise ParseError(msg)

        if 'dir' not in att:
            msg = "The foreach tag must specify a dir attribute:\n\n{}".format(ET.tostring(e))
            raise ParseError(msg)

        if len(att) != 2:
            msg = ("foreach tag has unrecognized attribute:\n\n"
                   "{}\n\nValid Attributes: 'id, dir'".format(ET.tostring(e).rstrip()))
            raise ParseError(msg)

        self.id = att['id']
        self.dir = att['dir']

        for child in e:
            t = child.tag
            if t not in ForEach.validTags:
                msg = ("Unknown tag in foreach '{}': \n\n"
                       "{}\n\nValid Tags: '{}'".format(self.id,
                                                       ET.tostring(child).rstrip(),
                                                       ", ".join(ForEach.validTags)))
                raise ParseError(msg)
            if t == 'step':
                self.steps.append(child)
            elif t == 'file':
                if self.file:
                    msg = "The foreach tag must contain exactly one file tag:\n\n{}".format(ET.tostring(e))
                    raise ParseError(msg)
                self.file = ForEachFile(child, self.pipelineFiles)
            else:
                ForEachRelated(child, self.relatedFiles, pipeline_files)

        if not self.file:
            msg = "The foreach tag must contain a file tag:\n\n{}".format(ET.tostring(e))
            raise ParseError(msg)

        if self.file.id in self.relatedFiles:
            msg = ("A foreach file's id must not be the same as a related "
                   "file's id.\n"
                   "'{}' is used as a file and related file id in '{}'.\n\n{}")
            raise ParseError(msg.format(self.file.id, self.id, ET.tostring(e)))

<<<<<<< HEAD
    def _get_matched_files(self):
        matched_files = []
        all_files = os.listdir(self.pipelineFiles[self.dir].path)
        for fn in all_files:
            if self.file.pattern.match(fn):
                matched_files.append(fn)

        return matched_files

    def _add_related_files(self, filename):

        # cleanups are file ids we will clean up from the file namespace after
        # we process this foreach file.
        cleanups = []
        files_to_delete = []

        for related_id in self.relatedFiles:
            rel = self.relatedFiles[related_id]
            rfn = rel.pattern.sub(rel.replace, filename)
            if rel.is_input and not rel.indir:
                #if no dir we assume related input files are in the same
                #directory as the foreach file it is related to
                directory = self.dir
            elif rel.indir:
                directory = rel.indir
            else:
                #related file is an output file and indir not specified
                #write it to the default output directory
                directory = None
            #TODO see comments for PipelineFile above. this is wicked ugly
            PipelineFile(rel.id, rfn, self.pipelineFiles,  True, False,
                         rel.is_input, False, False, None, None, None,
                         None, None, None, directory, False, False, None)
            cleanups.append(rel.id)
            if rel.is_temp:
                files_to_delete.append(rel.id)

        # finalize all of the files we just added
        PipelineFile.finalize_file_paths(self.pipelineFiles)

        return cleanups, files_to_delete

    def submit(self, name_prefix):
=======
    def submit(self, name_prefix, silent=False):
>>>>>>> 03fa26dc

        import pipeline_parse as PL

        # Get file list
        # for file in list
            # build related filenames
            # register file and related in pipeline files list
            # submit step(s)
            # clean up files from pipeline files list

        matched_files = self._get_matched_files()
        job_ids = []
        iteration = 0

        # figure out if this foreach loop will exceed the limit
        total_jobs = 0
        for s in self.steps:
            for child in s:
                if child.tag == 'tool':
                    total_jobs += 1
        total_jobs *= len(matched_files)

        if total_jobs > ForEach.MAX_JOBS:
            PL.abort_submit("error submitting foreach: {} jobs exceed limit "
                            "(max = {})\n".format(total_jobs, ForEach.MAX_JOBS))

        for fn in matched_files:
            iteration += 1
            cleanups = []
            files_to_delete = []
            iteration_ids = []
            #TODO this is impossible to make sense of, create a static method in
            #PipelineFile that only takes the id, path, file list, and directory
            PipelineFile(self.file.id, fn, self.pipelineFiles, True, False,
                         True, False, False, None, None, None, None,
                         None, None, self.dir, False, False, None)
            cleanups.append(self.file.id)

            for id in self.relatedFiles:
                rel = self.relatedFiles[id]
                rfn = rel.pattern.sub(rel.replace, fn)
                if rel.is_input and not rel.indir:
                    #if no dir we assume related input files are in the same
                    #directory as the foreach file it is related to
                    directory = self.dir
                elif rel.indir:
                    directory = rel.indir
                else:
                    #related file is an output file and indir not specified
                    #write it to the default output directory
                    directory = None
                #TODO see comments for PipelineFile above. this is wicked ugly
                PipelineFile(rel.id, rfn, self.pipelineFiles,  True, False,
                             rel.is_input, False, False, None, None, None,
                             None, None, None, directory, False, False, None)
                cleanups.append(rel.id)
                if rel.is_temp:
                    files_to_delete.append(rel.id)
            PipelineFile.finalize_file_paths(self.pipelineFiles)

            step_iteration = 0
            for s in self.steps:
                step_iteration += 1
                step = Step(s, self.pipelineFiles)
                prefix = "{}-{}_S{}".format(name_prefix, iteration, step_iteration)
                for jid in step.submit(prefix):
                    job_ids.append(jid)
                    iteration_ids.append(jid)

            #submit a job that deletes all of the temporary files
            tmps = []
            for id in files_to_delete:
                tmps.append(self.pipelineFiles[id].path)

            if len(tmps):
                cmd = 'rm -f ' + ' '.join(tmps)
                cleanup_job = BatchJob(cmd, workdir=PipelineFile.get_output_dir(),
                               depends_on=iteration_ids,
                               name="{}-{}_temp_file_cleanup".format(name_prefix, iteration),
                               walltime="00:30:00",
                               email_list=PL.error_email_address)

                try:
                    cleanup_job_id = PL.job_runner.queue_job(cleanup_job)
                except Exception as e:
                    PL.abort_submit(e, PL.BATCH_ERROR)

                PL.all_batch_jobs.append(cleanup_job_id)

            for jid in cleanups:
                del self.pipelineFiles[jid]



        #enqueue "barrier" job here
        barrier_job = BatchJob('echo "placeholder job used for synchronizing foreach jobs"',
                               workdir=PipelineFile.get_output_dir(),
                               depends_on=job_ids,
                               name="{0}_barrier".format(name_prefix),
                               walltime="00:02:00",
                               email_list=PL.error_email_address)
        try:
            job_id = PL.job_runner.queue_job(barrier_job)
        except Exception as e:
            sys.stderr.write(str(e) + '\n')
            sys.exit(PL.BATCH_ERROR)
        PL.all_batch_jobs.append(job_id)
        PL.foreach_barriers[self.id] = job_id
        return job_ids

    def check_files_exist(self):
        missing = []
        if not os.path.exists(self.pipelineFiles[self.dir].path):
            missing.append(self.pipelineFiles[self.dir].path)
        return missing

    def create_tasks(self, name_prefix, execution_mode):
        import pipeline_parse as PL

        matched_files = self._get_matched_files()
        iteration = 0
        tasks = []

        for fn in matched_files:
            iteration += 1
            cleanups = []
            files_to_delete = []
            iteration_tasks = []
            #TODO this is impossible to make sense of, create a static method in
            #PipelineFile that only takes the id, path, file list, and directory
            PipelineFile(self.file.id, fn, self.pipelineFiles, True, False,
                         True, False, False, None, None, None, None,
                         None, None, self.dir, False, False, None)
            cleanups.append(self.file.id)

            cleanups_new, files_to_delete_new = self._add_related_files(fn)
            cleanups.extend(cleanups_new)
            files_to_delete.extend(files_to_delete_new)

            step_iteration = 0
            for s in self.steps:
                step_iteration += 1
                step = Step(s, self.pipelineFiles)
                prefix = "{}-{}_S{}".format(name_prefix, iteration, step_iteration)
                for task in step.create_tasks(prefix, execution_mode):
                    tasks.append(task)
                    iteration_tasks.append(task['name'])

            #create a task that deletes all of the temporary files
            tmps = []
            for fid in files_to_delete:
                tmps.append(self.pipelineFiles[fid].path)

            if len(tmps):
                task = {}
                cmd = 'rm -f ' + ' '.join(tmps)

                task['name'] = "{}-{}_temp_file_cleanup".format(name_prefix, iteration)
                task['command'] = cmd
                task['mem'] = "1"
                task['walltime'] = "00:30:00"
                task['threads'] = 1

                if execution_mode == ToolExecModes.CLOUD:
                    # TODO
                    raise Exception("TODO Finish foreach for cloud")

                elif execution_mode == ToolExecModes.BATCH_MANAGED:

                    task['dependencies'] = iteration_tasks

                    # need to make a BatchJob object so we can generate a job
                    # script for this
                    batch_job = BatchJob(cmd,
                                     workdir=PipelineFile.get_output_dir(),
                                     ppn=task['threads'], walltime=task["walltime"],
                                     name=task["name"],
                                     mem=task["mem"],
                                     email_list=PL.error_email_address,
                                     stdout_path = os.path.join(PL.log_dir, task["name"] + ".o"),
                                     stderr_path = os.path.join(PL.log_dir, task["name"] + ".e"))

                    task['script_path'] = PL.job_runner.write_script(batch_job)
                    task['stdout_path'] = batch_job.stdout_path
                    task['stderr_path'] = batch_job.stderr_path
                    task['epilogue_path'] = PL.job_runner.epilogue_filename
                    task['batch_env'] = PL.job_runner.generate_env(PipelineFile.get_output_dir())
                    task['email_list'] = PL.error_email_address
                    task['mail_options'] = batch_job.mail_option
                    task['module_files'] = []
                    task['log_dir'] = PL.job_runner.execution_log_dir
                    task['queue'] = PL.job_runner.queue

                tasks.append(task)

            # need to get rid of all the Files created for this foreach iteration
            for fid in cleanups:
                del self.pipelineFiles[fid]

        PL.foreach_tasks[self.id] = [task['name'] for task in tasks]
        return tasks

        
class ForEachFile(object):
    requiredAtts = [
        'id',
        'pattern' ]

    def __init__(self, e, pipeline_files):
        atts = e.attrib
        for a in atts:
            if a not in ForEachFile.requiredAtts:
                msg = ("Unknown attribute in foreach file: {}\n\n"
                       "{}\n\nValid Attributes: '{}'".format(a, ET.tostring(e).rstrip(),
                                                             ", ".join(ForEachFile.requiredAtts)))
                raise ParseError(msg)
        for a in ForEachFile.requiredAtts:
            if a not in atts:
                msg = ("foreach file tag missing required attribute:\n\n{}\n\n"
                       "Required Attributes: '{}'".format(ET.tostring(e).rstrip(),
                                                          ", ".join(ForEachFile.requiredAtts)))
                raise ParseError(msg)
        self.id = atts['id']
        if self.id in pipeline_files:
            msg = "a foreach file's id must not be the same as a pipeline file id: {}\n\n{}".format(self.id, ET.tostring(e))
            raise ParseError(msg)
        self.pattern = re.compile(atts['pattern'])
        

class ForEachRelated(object):
    requiredAtts = [
        'id',
        'input',
        'pattern',
        'replace']
    optionalAtts = [
        'in_dir',
        'temp'
        ]

    def __init__(self, e, related_files, pipeline_files):
        atts = e.attrib
        for a in atts:
            if a not in ForEachRelated.requiredAtts and a not in ForEachRelated.optionalAtts:
                msg = ("foreach related tag has unrecognized attribute: {}\n\n"
                       "{}\n\nValid Attributes: '{}'".format(a, ET.tostring(e).rstrip(),
                                                             ", ".join(ForEachRelated.requiredAtts + ForEachRelated.optionalAtts)))
                raise ParseError(msg)
        for a in ForEachRelated.requiredAtts:
            if a not in atts:
                msg = ("foreach related tag missing required attribute:\n\n{}\n\n"
                        "Required Attributes: '{}'".format(ET.tostring(e).rstrip(),
                                                           ", ".join(ForEachRelated.requiredAtts)))
                raise ParseError(msg)

        self.id = atts['id']

        if self.id in related_files:
            msg = ("foreach tag contains duplicate related file id: {}\n\n{}".format(self.id, ET.tostring(e)))
            raise ParseError(msg)
        if self.id in pipeline_files:
            msg = "a foreach related file's id must not be the same as a pipeline file id: {}\n\n{}".format(self.id, ET.tostring(e))
            raise ParseError(msg)

        self.is_input = atts['input'].upper() == 'TRUE'
        self.pattern = re.compile(atts['pattern'])
        self.replace = atts['replace']

        if 'in_dir' in atts:
            self.indir = atts['in_dir']
        else:
            self.indir = None
        self.is_temp = False
        if 'temp' in atts:
            self.is_temp = atts['temp'].upper() == 'TRUE'
        related_files[self.id] = self<|MERGE_RESOLUTION|>--- conflicted
+++ resolved
@@ -93,7 +93,6 @@
                    "'{}' is used as a file and related file id in '{}'.\n\n{}")
             raise ParseError(msg.format(self.file.id, self.id, ET.tostring(e)))
 
-<<<<<<< HEAD
     def _get_matched_files(self):
         matched_files = []
         all_files = os.listdir(self.pipelineFiles[self.dir].path)
@@ -136,10 +135,7 @@
 
         return cleanups, files_to_delete
 
-    def submit(self, name_prefix):
-=======
     def submit(self, name_prefix, silent=False):
->>>>>>> 03fa26dc
 
         import pipeline_parse as PL
 
