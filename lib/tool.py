--- conflicted
+++ resolved
@@ -368,7 +368,6 @@
                     vcs.append(vc)
         return vcs
 
-<<<<<<< HEAD
     def _build_multi_command(self, rm_tmp=True):
 
         multi_command_list = [c.real_command for c in self.commands]
@@ -407,15 +406,12 @@
 
         return verify_file_list
 
-    def submit(self, name):
-=======
     def submit(self, name_prefix, silent):
->>>>>>> 03fa26dc
         """
         Submit the commands that comprise the tool as a single cluster job.
 
 
-        :param name:  a unique (to the pipeline) job name.
+        :param name_prefix:  a unique (to the pipeline) job name.
         :return: job_id: a value which can be passed in as a depends_on list
                 element in a subsequent tool submission.
         """
@@ -470,7 +466,7 @@
                              files_to_check=verify_file_list,
                              ppn=submit_threads, walltime=self.walltime,
                              modules=self.modules, depends_on=depends_on,
-                             name=name, error_strings=self.error_strings,
+                             name=name_prefix, error_strings=self.error_strings,
                              version_cmds=self.collect_version_commands(),
                              files_to_test=self.exit_if_exists,
                              file_test_logic=self.exit_test_logic, mem=self.mem,
