# Copyright 2016 The Jackson Laboratory
# Licensed under the Apache License, Version 2.0 (the "License");
# you may not use this file except in compliance with the License.
# You may obtain a copy of the License at
#
#    http://www.apache.org/licenses/LICENSE-2.0
#
# Unless required by applicable law or agreed to in writing, software
# distributed under the License is distributed on an "AS IS" BASIS,
# WITHOUT WARRANTIES OR CONDITIONS OF ANY KIND, either express or implied.
# See the License for the specific language governing permissions and
# limitations under the License.

# Utilities needed by multiple parts of the pipeline.

from __future__ import print_function

import os
import errno
import sys
import unicodedata

# in a couple cases we need to differentiate between a string and some other
# iterable type.  We use isinstance to see if it is a string.
# this is slightly different between python 2 and 3
# we define this to use as the type argument for isinstance
if sys.version_info[0] == 3:
    string_types = str,
else:
    string_types = basestring,


def make_sure_path_exists(path, mode=None):
    try:
        os.makedirs(path)
    except OSError as exception:
        if exception.errno != errno.EEXIST:
            print('Error while creating directory ' + path, file=sys.stderr)
            raise
    if mode:
        os.chmod(path, mode)


def parse_delay_string(delay):
    split_string = delay.split(':')
    if len(split_string) != 1 and len(split_string) != 2:
        raise ValueError("Delay must be in format '[[h]h:][m]m'")

    if len(split_string) == 2:
        hours = int(split_string[0])
        minutes = int(split_string[1])
    else:
        hours = 0
        minutes = int(split_string[0])

    return hours, minutes


def cleanup_command_line():

    if not sys.stdin.encoding or sys.stdin.encoding == 'ascii':
        return

    conversion_pairs = {
        'EN DASH': '-',
        'EM DASH': '--',
        'LEFT DOUBLE QUOTATION MARK': '"',
        'RIGHT DOUBLE QUOTATION MARK': '"',
        'LEFT SINGLE QUOTATION MARK': "'",
        'RIGHT SINGLE QUOTATION MARK': "'",
    }

    for i in range(len(sys.argv)):
        # create a unicode string with the decoded contents of the corresponding
        # sys.argv string
        decoded = unicode(sys.argv[i], sys.stdin.encoding)
        for key, val in conversion_pairs.iteritems():
            decoded = unicode.replace(decoded, unicodedata.lookup(key), val)
        # Should we be doing 'strict' here instead of 'replace'?
        sys.argv[i] = decoded.encode(sys.stdin.encoding, 'replace')


def eval_boolean_string(s):
    upper_string = s.upper()
<<<<<<< HEAD
    return upper_string in ['TRUE', 'T', '1', 'Y', 'YES']
=======
    if upper_string in ['TRUE', 'T', '1', 'Y', 'YES']:
        return True
    return False
>>>>>>> 1a94c3d1
<|MERGE_RESOLUTION|>--- conflicted
+++ resolved
@@ -82,10 +82,4 @@
 
 def eval_boolean_string(s):
     upper_string = s.upper()
-<<<<<<< HEAD
-    return upper_string in ['TRUE', 'T', '1', 'Y', 'YES']
-=======
-    if upper_string in ['TRUE', 'T', '1', 'Y', 'YES']:
-        return True
-    return False
->>>>>>> 1a94c3d1
+    return upper_string in ['TRUE', 'T', '1', 'Y', 'YES']