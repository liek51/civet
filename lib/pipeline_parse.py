--- conflicted
+++ resolved
@@ -283,7 +283,6 @@
             utilities.make_sure_path_exists(self._log_dir)
         return self._log_dir
 
-<<<<<<< HEAD
     def write_command_info(self):
          # Capture the CWD and the command line that invoked us.
         with open(os.path.join(self.log_dir, 'command_line.txt'), 'w') as of:
@@ -326,10 +325,7 @@
                     of.write("{0}.{1}={2}  #{3}\n".format(prefix, opt,
                                                           val, source))
 
-    def submit(self):
-=======
     def submit(self, silent=False):
->>>>>>> 03fa26dc
         """
         Submit a constructed pipeline to the batch system for execution
         :return:
@@ -357,13 +353,8 @@
         for step in self._steps:
             invocation += 1
             name_prefix = '{0}_{1}{2}'.format(self.name, step.code, invocation)
-<<<<<<< HEAD
-            job_ids = step.submit(name_prefix)
-            for j in job_ids:
-=======
             job_id = step.submit(name_prefix, silent)
             for j in job_id:
->>>>>>> 03fa26dc
                 self.all_batch_jobs.append(j)
 
         # Submit last cleanup / bookkeeping job
