CIVET Release Notes
This document describes the high-level changes made to the civet software
from release to release.  It is cumulative, with the most recent changes
listed first.  The most up-to-date version is in the civet git repository
redmine:/var/git/civet.git

<<<<<<< HEAD
Version 1.3.2
-------------
Bug fixes
 - Fixed a problem in determining the version of civet components.
   Problem also fixed, separately, in similar cga code.
=======
Version 1.4.0

Features
 - Add "exit_if_exists" and "exit_test_logic" attributes to tools
 - Civet version now recorded in generated scripts
>>>>>>> d4954f4a

Version 1.3.1
-------------
Bug fixes
 - Create submitted_scripts directory with access only by the
   user running the pipeline (mode 600).

Features
 - Added a new bin subdirectory: bin/maintenance_programs.
 - Added a new program wall_time_ranges.py, which returns 
   - Requested
   - Max
   - Average
   - Min
   times for each cluster job in a pipeline.  A single parameter is
   a directory which is walked to find all the log directories contained
   therein.


Version 1.3.0
-------------
Bug fixes
 - Don't insert a space between an option's command_text and value if 
   command_text ends it either '=' or ':' when generating command line
 - Fix civet_status display of pipelines submitted with --no-submit

Features
 - Implemented "option override"
 - Implemented threads="True" tool options (value is taken from Tool's
   threads attribute)

Version 1.2.1
-------------
Bug fixes
 - Civet did not correctly detect command failures indicated by a non-
   zero return status.

This is a bug-fix-only release, and contains no new features.

Version 1.2.0
-------------
Bug fixes
 - Fix incorrect Torque error code -> error string mappings. Had to implement 
   our own lookup, since pbs_python had old (Torque 2.X) mappings

Features
 - Enhanced exception handling for job submission errors (users no longer
   see a stack trace when there is a Torque error, instead they simply 
   see a helpful error message) 
 - Modify parse_XML to allow an optional colon separated list of directories
   to search for XML tool definition files. The civet_run command now will 
   pass the contents of the CIVET_PATH environment variable as this parameter.
 - Add new syntax for explicitly declaring the default output directory,
   <dir ... default_output="True" ... />  If not specified, the current
   working directory is used.
   Previously the default output directory was implicitly specified as the
   first directory tag in the XML that wasn't marked as input="True". This
   promised to be error prone and complicate future maintenance.
 - Add a new file to the logs directory named command_line.txt, which
   contains the current working directory when the civet pipeline was
   invoked, and the entire invoking pipeline command line.
 - The version string management was proving to be error prone when
   cutting new versions.  Updated the version reporting to leverage
   git capabilities.  Version is now obtained from git, rather than
   being hardcoded.

Version 1.1.0
-------------
Bug fixes
 - Fix problem creating directories when create="False" was specified.
   Sometimes this attribute was ignored. Reported by Anu.
   
Features
 - Enhanced civet_status:
    - default is now an abbreviated status listing
    - the --verbose option now outputs the original job-by-job status
    - the --recursive (short form -r) option searches the specified tree for 
      log directories and outputs status for each one found
 - Mail is now set to the submitting user at the end of each run.
 - In the event of a cancelled or aborted pipeline run, the user only receives
   one email, not one per cancelled / aborted cluster job.

Features added that are not used by cga pipelines:
  - For pipeline implementers: add civet_run option --no-submit (short form -n)
    ability to generate scripts but not actually submit them to the cluster

Version 1.0.0
-------------
Initial production release<|MERGE_RESOLUTION|>--- conflicted
+++ resolved
@@ -4,19 +4,15 @@
 listed first.  The most up-to-date version is in the civet git repository
 redmine:/var/git/civet.git
 
-<<<<<<< HEAD
-Version 1.3.2
--------------
+Version 1.4.0
+
 Bug fixes
  - Fixed a problem in determining the version of civet components.
    Problem also fixed, separately, in similar cga code.
-=======
-Version 1.4.0
 
-Features
+   Features
  - Add "exit_if_exists" and "exit_test_logic" attributes to tools
  - Civet version now recorded in generated scripts
->>>>>>> d4954f4a
 
 Version 1.3.1
 -------------
