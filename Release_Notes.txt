--- conflicted
+++ resolved
@@ -4,7 +4,6 @@
 first.  The most up-to-date version is in the civet git repository
 redmine:/var/git/civet.git
 
-<<<<<<< HEAD
 Version 1.8.5
 -------------
 Bug Fixes
@@ -22,17 +21,17 @@
  - Enhanced recovery for Torque connection errors (unable to open socket errors)
  - added --write-file-summary option to civet_run
 
-=======
->>>>>>> 37bded8b
+
+Version 1.8.4.3
+---------------
+Bug Fixes
+ - allow () to be used as tool command file delimiters
+
 
 Version 1.8.4.2
 ---------------
 Bug Fixes
-<<<<<<< HEAD
- - Revert change to validity.py that broke it on Python 2.7
-=======
  - revert change that prevented validity.py from working with Python 2.7
->>>>>>> 37bded8b
 
 
 Version 1.8.4.1
