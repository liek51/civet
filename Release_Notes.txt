--- conflicted
+++ resolved
@@ -4,7 +4,14 @@
 first.  The most up-to-date version is in the civet git repository
 redmine:/var/git/civet.git
 
+
 Version 1.9.0
+-------------
+Features
+ - created new "managed batch" runtime -- see documentation for details.
+
+
+Version 1.8.5
 -------------
 Bug Fixes
  - If the default output directory was passed as a parameter and marked as
@@ -20,11 +27,7 @@
    file
  - Enhanced recovery for Torque connection errors (unable to open socket errors)
  - added --write-file-summary option to civet_run
-<<<<<<< HEAD
- - created new "managed batch" runtime -- see documentation for details.
-=======
- - added --json options to civet_run and civet_status
->>>>>>> fcb10c1b
+  - added --json options to civet_run and civet_status
 
 
 Version 1.8.4.3
