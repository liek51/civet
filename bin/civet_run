#!/usr/bin/env python

# Copyright 2016 The Jackson Laboratory
# Licensed under the Apache License, Version 2.0 (the "License");
# you may not use this file except in compliance with the License.
# You may obtain a copy of the License at
#
#    http://www.apache.org/licenses/LICENSE-2.0
#
# Unless required by applicable law or agreed to in writing, software
# distributed under the License is distributed on an "AS IS" BASIS,
# WITHOUT WARRANTIES OR CONDITIONS OF ANY KIND, either express or implied.
# See the License for the specific language governing permissions and
# limitations under the License.

#civet pipeline driver program

from __future__ import print_function

import argparse
import sys
import inspect
import os
import json

cmd_folder = os.path.realpath(os.path.abspath(os.path.split(inspect.getfile(inspect.currentframe()))[0]))
lib_folder = os.path.join(cmd_folder, '../lib')
if lib_folder not in sys.path:
    sys.path.insert(0, lib_folder)
import civet_exceptions
import pipeline_parse as PL
import version
import utilities


def main():

    utilities.cleanup_command_line()

    version.parse_options()
    
    parser = argparse.ArgumentParser()
    parser.add_argument('-q', '--queue', default=None,
                        help="submission queue [default = TORQUE default]")
    parser.add_argument('-n', '--no-submit', dest='submit',
                        action='store_false',
                        help="Generate batch scripts but don't submit them")
    parser.add_argument('-o', '--option-file', dest='option_file',
                        default=None, help="option override file")
    parser.add_argument('-t', '--keep-temp', dest='keep_temp',
                        action='store_true',
                        help="Don't delete temporary pipeline files")
    parser.add_argument('--hold', dest='release_jobs', action='store_false',
                        help="Jobs will be held after pipeline submission")
    parser.add_argument('-f', '--force-conditional', dest='force_conditional',
                        action='store_true',
                        help="Force conditional steps to run")
    parser.add_argument('-d', '--delay', dest='delay', default=None,
                        help="job delay")
    parser.add_argument('-e', '--email-address', dest='email_address',
                        default=None,
                        help="email address for notifications, defaults to user. Can be a comma delimited list of addresses.")
    parser.add_argument('--error-email-address', dest='error_email_address',
                        default=None, help="email address for error emails, defaults to '--email-address' value")
    parser.add_argument('--walltime-multiplier', dest='walltime_multiplier',
                        type=float, default=None,
                        help="optional walltime multiplier to be applied to every job's walltime")
    parser.add_argument('--write-file-summary', action='store_true',
                        help="write a file containing information about Civet "
                             "file objects used in this pipeline into the log "
                             "directory")
<<<<<<< HEAD
    parser.add_argument('--no-email', action='store_true',
                        help="suppress email messages sent by Civet")
=======
    parser.add_argument('-p', '--job-prefix',
                        help="Prefix for batch job names (default 'CIVET__')",
                        default="CIVET__")
>>>>>>> 8fecc1ad
    parser.add_argument('--json', action='store_true',
                        help="stdout written in json format")
    parser.add_argument('pipeline', help="pipeline XML definition", nargs=1)
    parser.add_argument('pipeline_args', help="pipeline arguments",
                        nargs=argparse.REMAINDER)
    parser.set_defaults(submit=True)
    parser.set_defaults(keep_temp=False)
    parser.set_defaults(release_jobs=True)
    parser.set_defaults(force_conditional=False)
    args = parser.parse_args()

    try:
        PL._parse_XML(args.pipeline[0], args.pipeline_args,
                      skip_validation=True,
                      queue=args.queue, submit_jobs=args.submit,
                      search_path=os.environ.get('CIVET_PATH'),
                      user_override_file=args.option_file,
                      completion_mail=not args.no_email,
                      keep_temp=args.keep_temp, release_jobs=args.release_jobs,
                      force_conditional_steps=args.force_conditional,
                      delay=args.delay, email_address=args.email_address,
                      error_email_address=args.error_email_address,
                      walltime_multiplier=args.walltime_multiplier,
                      write_pipeline_files=args.write_file_summary,
<<<<<<< HEAD
                      error_email=not args.no_email)
=======
                      job_name_prefix=args.job_prefix)
>>>>>>> 8fecc1ad
    except civet_exceptions.ParseError as e:
        print("\nError parsing XML:  {}\n".format(e), file=sys.stderr)
        sys.exit(1)
    except civet_exceptions.MissingFile as e:
        print("\nPipeline Submission Error: ", e, "\n", file=sys.stderr)
        sys.exit(2)

    if not args.json:
        try:
            PL.submit()
        except civet_exceptions.ParseError as e:
            message = "Pipeline Submission Error: " + str(e)
            PL.abort_submit(message)
    else:
        try:
            sub_info = PL.submit(silent=True)
            print(json.dumps(sub_info, indent=2, sort_keys=True))
        except civet_exceptions.ParseError as e:
            message = "Pipeline Submission Error: " + str(e)
            PL.abort_submit(message, json_output=True)


if __name__ == "__main__":
    main()<|MERGE_RESOLUTION|>--- conflicted
+++ resolved
@@ -69,14 +69,11 @@
                         help="write a file containing information about Civet "
                              "file objects used in this pipeline into the log "
                              "directory")
-<<<<<<< HEAD
     parser.add_argument('--no-email', action='store_true',
                         help="suppress email messages sent by Civet")
-=======
     parser.add_argument('-p', '--job-prefix',
                         help="Prefix for batch job names (default 'CIVET__')",
                         default="CIVET__")
->>>>>>> 8fecc1ad
     parser.add_argument('--json', action='store_true',
                         help="stdout written in json format")
     parser.add_argument('pipeline', help="pipeline XML definition", nargs=1)
@@ -101,11 +98,8 @@
                       error_email_address=args.error_email_address,
                       walltime_multiplier=args.walltime_multiplier,
                       write_pipeline_files=args.write_file_summary,
-<<<<<<< HEAD
-                      error_email=not args.no_email)
-=======
+                      error_email=not args.no_email,
                       job_name_prefix=args.job_prefix)
->>>>>>> 8fecc1ad
     except civet_exceptions.ParseError as e:
         print("\nError parsing XML:  {}\n".format(e), file=sys.stderr)
         sys.exit(1)
